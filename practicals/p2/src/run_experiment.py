--- conflicted
+++ resolved
@@ -1,9 +1,3 @@
-<<<<<<< HEAD
-from experiment_config import ExperimentConfig
-from models import get_model
-from dataset import get_dataloaders, MAIN_ITEM_NAMES
-=======
->>>>>>> d0b8f6ee
 import torch
 from torch.utils.data import DataLoader
 from tqdm import tqdm
@@ -14,7 +8,7 @@
 from metrics import MetricLogger, get_metric_collection
 from experiment_config import ExperimentConfig
 from models import get_model
-from dataset import get_dataloaders, NUM_CLASSES, get_aux_dataloader
+from dataset import get_dataloaders, MAIN_ITEM_NAMES, get_aux_dataloader
 from visualize import get_best_and_worst_images, visualize_predictions
 
 
@@ -186,72 +180,6 @@
 
         # Return average loss for the epoch
         return total_loss / num_batches
-<<<<<<< HEAD
-
-    def visualize_lowest_dice_predictions(
-        self, dataloader=None, output_dir="visualizations", worst_img_idxs=None
-    ) -> None:
-
-        # Access the dataset directly from the dataloader
-        dataset = dataloader.dataset
-
-        for idx in worst_img_idxs:
-
-            # Get the image and target by index
-            img, target = dataset[idx]
-
-            # Move tensors to the correct device
-            image = img.to(DEVICE)
-            true_mask = target["labels"].to(DEVICE)
-
-            # Get prediction
-            with torch.no_grad():
-                output = self.model(image.unsqueeze(0))
-                if isinstance(output, dict):
-                    if "out" in output:
-                        output = output["out"]
-                    elif "logits" in output:
-                        output = output["logits"]
-                pred_mask = torch.argmax(output, dim=1).squeeze(0)
-
-            # Convert tensors to numpy for visualization
-            img_np = img.cpu().detach().permute(1, 2, 0).numpy()
-            true_mask_np = true_mask.cpu().detach().numpy()
-            pred_mask_np = pred_mask.cpu().detach().numpy()
-
-            # Denormalize image if necessary (assuming ImageNet normalization)
-            mean = np.array([0.485, 0.456, 0.406])
-            std = np.array([0.229, 0.224, 0.225])
-            img_np = std * img_np + mean
-            img_np = np.clip(img_np, 0, 1)
-
-            # Create figure
-            fig, axes = plt.subplots(1, 2, figsize=(14, 7))
-
-            # Plot original image with true segmentation
-            axes[0].imshow(img_np)
-            im0 = axes[0].imshow(true_mask_np, alpha=0.5, cmap="viridis")
-            axes[0].set_title("Ground Truth Segmentation")
-            axes[0].axis("off")
-
-            # Plot original image with predicted segmentation
-            axes[1].imshow(img_np)
-            im1 = axes[1].imshow(pred_mask_np, alpha=0.5, cmap="viridis")
-            axes[1].set_title("Model Prediction")
-            axes[1].axis("off")
-
-            # Add colorbars
-            fig.colorbar(im0, ax=axes[0], fraction=0.046, pad=0.04)
-            fig.colorbar(im1, ax=axes[1], fraction=0.046, pad=0.04)
-
-            plt.tight_layout()
-
-            # Save figure
-            os.makedirs(output_dir, exist_ok=True)
-            output_path = os.path.join(output_dir, f"prediction_idx_{idx}.png")
-            plt.savefig(output_path, dpi=300, bbox_inches="tight")
-=======
->>>>>>> d0b8f6ee
 
     def save_model(self) -> None:
         """Save the model weights to disk."""
@@ -292,8 +220,6 @@
         # Log metrics to TensorBoard and CSV (will also print epoch summary)
         metrics_logger.update_metrics(train_loss, val_loss)
         metrics_logger.log_metrics()
-<<<<<<< HEAD
-=======
 
     if experiment.visualize:
         aux_dataloader = get_aux_dataloader(experiment)
@@ -306,7 +232,6 @@
             worst_img_idxs=worst_performing_images,
             best_img_idxs=best_performing_images,
         )
->>>>>>> d0b8f6ee
 
     metrics_logger.save_val_confusion_matrix()
     metrics_logger.close()
