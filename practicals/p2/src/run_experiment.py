--- conflicted
+++ resolved
@@ -128,17 +128,13 @@
                 # Forward pass
                 outputs = self.model(image)  # Shape: [batch_size, num_classes, H, W]
 
-<<<<<<< HEAD
-                # Calculate loss - CrossEntropyLoss expects [B, C, H, W] outputs and [B, H, W] targets
-=======
                 if 'out' in outputs:            # DeepLabv3 and LR-ASPP
                     outputs = outputs['out']
                 else:                           # SegFormer
                     outputs = outputs['logits']
                     mask = torch.nn.functional.interpolate(mask.unsqueeze(1).float(), scale_factor=1/4, mode='nearest').squeeze(1).long()
 
-                # Calculate loss
->>>>>>> 88fb3fc7
+                # Calculate loss - CrossEntropyLoss expects [B, C, H, W] outputs and [B, H, W] targets
                 loss = self.criterion(outputs, mask)
 
                 preds = outputs.argmax(dim=1)
