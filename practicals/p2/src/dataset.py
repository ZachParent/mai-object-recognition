--- conflicted
+++ resolved
@@ -15,19 +15,8 @@
     TRAIN_ANNOTATIONS_JSON,
     VAL_ANNOTATIONS_JSON,
 )
-<<<<<<< HEAD
-import torch
-from PIL import Image
-import numpy as np
-from pathlib import Path
+from experiment_config import ExperimentConfig
 import json
-from pycocotools import mask as coco_mask
-from pycocotools.coco import COCO
-=======
-from experiment_config import ExperimentConfig
-from visualize import visualize_segmentation
-import json
->>>>>>> d71c3f82
 
 MAIN_ITEM_NAMES = [
     "shirt, blouse",
@@ -165,20 +154,10 @@
         train_transform = AUGMENTATION_TRANSFORM
     else:
         # Define transforms without augmentation for training
-        train_transform = T.Compose(
-            [
-                T.ToTensor(),
-                T.Normalize(mean=[0.485, 0.456, 0.406], std=[0.229, 0.224, 0.225]),
-            ]
-        )
+        train_transform = STANDARD_TRANSFORM
 
     # Define transforms for validation (no augmentation)
-    val_transform = T.Compose(
-        [
-            T.ToTensor(),
-            T.Normalize(mean=[0.485, 0.456, 0.406], std=[0.229, 0.224, 0.225]),
-        ]
-    )
+    val_transform = STANDARD_TRANSFORM
 
     # Create datasets
     train_dataset = FashionpediaDataset(
@@ -216,10 +195,9 @@
     return train_dataloader, val_dataloader
 
 
-<<<<<<< HEAD
 def get_aux_dataloader(experiment: ExperimentConfig):
 
-    val_dataset = FashionpediaSegmentationDataset(
+    val_dataset = FashionpediaDataset(
         img_dir=VAL_IMAGES_DIR,
         ann_file=VAL_ANNOTATIONS_JSON,
         img_size=experiment.img_size,
@@ -237,7 +215,6 @@
     return aux_dataloader
 
 
-# Use this to run a quick test
 if __name__ == "__main__":
     experiment = ExperimentConfig(
         id=0,
@@ -245,25 +222,12 @@
         model_name="deeplab",
         learning_rate=0.001,
         img_size=512,
-=======
-if __name__ == "__main__":
-    experiment = ExperimentConfig(
-        id=0, batch_size=2, model_name="deeplab", learning_rate=0.001, img_size=512
->>>>>>> d71c3f82
     )
     train_dataloader, val_dataloader = get_dataloaders(experiment)
     print(
         f"Dataloaders: {len(train_dataloader.dataset)} training, {len(val_dataloader.dataset)} validation"
     )
     image, target = next(iter(train_dataloader))
-<<<<<<< HEAD
-
-    # Print information about the batch
-    print("Image batch shape:", image.shape)
-    print("Available target keys:", target.keys())
-    print("Mask shape:", target["masks"].shape)
-    print("Number of classes:", target["num_classes"])
-=======
     print(
         "Image shape:",
         image.shape,
@@ -271,6 +235,4 @@
         target["masks"].shape,
         "Classes:",
         target["num_classes"],
-    )
-    visualize_segmentation(image[0], target["labels"][0], target["class_names"])
->>>>>>> d71c3f82
+    )