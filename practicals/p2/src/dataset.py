--- conflicted
+++ resolved
@@ -18,9 +18,7 @@
     "tie", "glove", "watch", "belt", "leg warmer", "tights, stockings", "sock", "shoe", "bag, wallet", "scarf",
     "umbrella"
 ]
-<<<<<<< HEAD
-NUM_CLASSES = len(MAIN_ITEM_NAMES) + 1
-=======
+
 
 NUM_CLASSES = len(MAIN_ITEM_NAMES) + 1  # +1 for background
 
@@ -43,7 +41,6 @@
     ]
 )
 
->>>>>>> 7e73809b
 
 def load_category_mappings(ann_file):
     with open(ann_file, "r") as f:
@@ -81,24 +78,24 @@
         return self.transform(image) if self.transform else image, {"masks": tv_tensors.Mask(torch.tensor(mask).unsqueeze(0)), "labels": torch.tensor(mask), "num_classes": NUM_CLASSES, "class_names": self.mappings["id_to_name"]}
 
 def get_dataloaders(experiment: ExperimentConfig):
-<<<<<<< HEAD
-    transform = T.Compose([T.ToTensor(), T.Normalize(mean=[0.485, 0.456, 0.406], std=[0.229, 0.224, 0.225])])
-    return (
-        DataLoader(FashionpediaDataset(TRAIN_IMAGES_DIR, TRAIN_ANNOTATIONS_JSON, experiment.img_size, transform, max_samples=100 if MINI_RUN else None), batch_size=experiment.batch_size, shuffle=True, num_workers=2, drop_last=True),
-        DataLoader(FashionpediaDataset(VAL_IMAGES_DIR, VAL_ANNOTATIONS_JSON, experiment.img_size, transform, max_samples=100 if MINI_RUN else None), batch_size=experiment.batch_size, shuffle=False, num_workers=2)
-=======
     if experiment.augmentation:
         # Define transforms with augmentation for training
         train_transform = AUGMENTATION_TRANSFORM
     else:
         # Define transforms without augmentation for training
-        train_transform = STANDARD_TRANSFORM
+        train_transform = T.Compose([
+            T.ToTensor(),
+            T.Normalize(mean=[0.485, 0.456, 0.406], std=[0.229, 0.224, 0.225])
+        ])
 
     # Define transforms for validation (no augmentation)
-    val_transform = STANDARD_TRANSFORM
+    val_transform = T.Compose([
+        T.ToTensor(),
+        T.Normalize(mean=[0.485, 0.456, 0.406], std=[0.229, 0.224, 0.225])
+    ])
 
     # Create datasets
-    train_dataset = FashionpediaSegmentationDataset(
+    train_dataset = FashionpediaDataset(
         img_dir=TRAIN_IMAGES_DIR,
         ann_file=TRAIN_ANNOTATIONS_JSON,
         img_size=experiment.img_size,
@@ -106,7 +103,7 @@
         max_samples=100 if MINI_RUN else None,
     )
 
-    val_dataset = FashionpediaSegmentationDataset(
+    val_dataset = FashionpediaDataset(
         img_dir=VAL_IMAGES_DIR,
         ann_file=VAL_ANNOTATIONS_JSON,
         img_size=experiment.img_size,
@@ -128,8 +125,10 @@
         batch_size=experiment.batch_size,
         shuffle=False,
         num_workers=2,
->>>>>>> 7e73809b
     )
+
+    return train_dataloader, val_dataloader
+
 
 if __name__ == "__main__":
     experiment = ExperimentConfig(id=0, batch_size=2, model_name="deeplab", learning_rate=0.001, img_size=512)
