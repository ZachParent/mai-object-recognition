00_raw/
01_runs/
<<<<<<< HEAD
yolo/
=======
04_models/
>>>>>>> a3f450d4
<|MERGE_RESOLUTION|>--- conflicted
+++ resolved
@@ -1,7 +1,4 @@
 00_raw/
 01_runs/
-<<<<<<< HEAD
 yolo/
-=======
-04_models/
->>>>>>> a3f450d4
+04_models/