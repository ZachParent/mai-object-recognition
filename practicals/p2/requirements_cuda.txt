black
matplotlib
pandas
pycocotools
pydantic
pypalettes
requests
seaborn
tensorboard
<<<<<<< HEAD
torchmetrics
=======
transformers
>>>>>>> 88fb3fc7
torchvision==0.21.0
tqdm

--index-url https://download.pytorch.org/whl/cu126
torch==2.6.0+cu126<|MERGE_RESOLUTION|>--- conflicted
+++ resolved
@@ -7,11 +7,8 @@
 requests
 seaborn
 tensorboard
-<<<<<<< HEAD
 torchmetrics
-=======
 transformers
->>>>>>> 88fb3fc7
 torchvision==0.21.0
 tqdm
 
