import pydantic
import itertools


class ExperimentConfig(pydantic.BaseModel):
    id: int
    title: str
    net_name: list[str] = ["resnet50", "ResNet50"]
    train_from_scratch: bool = False
    warm_up: bool = True
    batch_size: int = 32
    n_epochs: int = 12
    last_layer_activation: str = "sigmoid"
    learning_rate: float = 0.001
    loss: str = "binary_crossentropy"
    classifier_head: str = "default"
    augmentation: str = "simple"
    imbalance: str = "loss"


experiments = {
    "model-experiments": [
        {
            "id": 0,
            "title": "resnet50 no-pretraining no-warmup",
            "net_name": ["resnet50", "ResNet50"],
            "train_from_scratch": True,
            "warm_up": False,
        },
        {
            "id": 1,
            "title": "resnet50 pretraining no-warmup",
            "net_name": ["resnet50", "ResNet50"],
            "train_from_scratch": False,
            "warm_up": False,
        },
        {
            "id": 2,
            "title": "resnet50 pretraining warmup",
            "net_name": ["resnet50", "ResNet50"],
            "train_from_scratch": False,
            "warm_up": True,
        },
        {
            "id": 3,
            "title": "inception_v3 no-pretraining no-warmup",
            "net_name": ["inception_v3", "InceptionV3"],
            "train_from_scratch": True,
            "warm_up": False,
        },
        {
            "id": 4,
            "title": "inception_v3 pretraining no-warmup",
            "net_name": ["inception_v3", "InceptionV3"],
            "train_from_scratch": False,
            "warm_up": False,
        },
        {
            "id": 5,
            "title": "inception_v3 pretraining warmup",
            "net_name": ["inception_v3", "InceptionV3"],
            "train_from_scratch": False,
            "warm_up": True,
        },
        {
            "id": 6,
            "title": "mobilenet_v2 no-pretraining no-warmup",
            "net_name": ["mobilenet_v2", "MobileNetV2"],
            "train_from_scratch": True,
            "warm_up": False,
        },
        {
            "id": 7,
            "title": "mobilenet_v2 pretraining no-warmup",
            "net_name": ["mobilenet_v2", "MobileNetV2"],
            "train_from_scratch": False,
            "warm_up": False,
        },
        {
            "id": 8,
            "title": "mobilenet_v2 pretraining warmup",
            "net_name": ["mobilenet_v2", "MobileNetV2"],
            "train_from_scratch": False,
            "warm_up": True,
        },
    ],
    "hyperparameter-experiments": [
        {
            "id": 9 + i,
            "title": f"batch_size={batch_size}, learning_rate={learning_rate}",
            "batch_size": batch_size,
            "learning_rate": learning_rate,
        }
        for i, (batch_size, learning_rate) in enumerate(
            itertools.product([16, 32, 64], [0.0001, 0.001, 0.01])
        )
    ],
    "augmentation-experiments": [
        {
            "id": 18 + i,
<<<<<<< HEAD
            "title": f"Augmentation: {augmentation_method}",
            "augmentation": augmentation_method,
        }
        for i, augmentation_method in enumerate(["simple", "color", "occlusion", "all"])
    ],
    "imbalance-experiments": [
        {
            "id": 22 + i,
            "title": f"Imbalance handling: {imbalance_method}",
            "imbalance": imbalance_method,
        }
        for i, imbalance_method in enumerate(["loss", "batch", "all"])
    ],
    "classfier_head-experiments": [
        {
            "id": 24 + i,
            "title": f"classifier_head: {classifier_head}",
=======
            "title": f"classifier_head={classifier_head}",
>>>>>>> c0886107
            "classifier_head": classifier_head,
        }
        for i, classifier_head in enumerate(["ensemble", "attention"])
    ],
}

# validate the experiment configs compile
experiments = {
    exp_name: [ExperimentConfig(**exp) for exp in experiments[exp_name]]
    for exp_name in experiments
}<|MERGE_RESOLUTION|>--- conflicted
+++ resolved
@@ -98,7 +98,6 @@
     "augmentation-experiments": [
         {
             "id": 18 + i,
-<<<<<<< HEAD
             "title": f"Augmentation: {augmentation_method}",
             "augmentation": augmentation_method,
         }
@@ -115,10 +114,7 @@
     "classfier_head-experiments": [
         {
             "id": 24 + i,
-            "title": f"classifier_head: {classifier_head}",
-=======
-            "title": f"classifier_head={classifier_head}",
->>>>>>> c0886107
+            "title": f"classifier_head= {classifier_head}",
             "classifier_head": classifier_head,
         }
         for i, classifier_head in enumerate(["ensemble", "attention"])
