--- conflicted
+++ resolved
@@ -1,10 +1,6 @@
 import os
 import tensorflow as tf
 from config import *
-<<<<<<< HEAD
-from load_data import get_file_paths, get_dataset_from_paths
-=======
->>>>>>> 918bea78
 from experiment_config import ExperimentConfig
 import time
 from itertools import islice
