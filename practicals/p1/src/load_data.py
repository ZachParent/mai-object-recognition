import xml.etree.ElementTree as ET
import tensorflow as tf
<<<<<<< HEAD
from keras import layers, Sequential
from config import voc_classes, num_classes, RAW_DATA_DIR, img_size
=======
from config import VOC_CLASSES, NUM_CLASSES, RAW_DATA_DIR, IMG_SIZE
>>>>>>> 918bea78
import numpy as np


def parse_xml_annotation(xml_path):
    """Parse XML annotation file and return list of object classes."""
    try:
        # Decode tensor to string if needed
        if isinstance(xml_path, tf.Tensor):
            xml_path = xml_path.numpy().decode("utf-8")

        tree = ET.parse(xml_path)
        root = tree.getroot()

        # Initialize multi-hot encoding array
        classes = np.zeros(NUM_CLASSES, dtype=np.float32)

        # Find all object classes and set corresponding indices to 1
        for boxes in root.iter("object"):
            classname = boxes.find("name").text
            class_idx = VOC_CLASSES[classname]  # Convert string label to index
            classes[class_idx] = 1.0

        return classes

    except Exception as e:
        print(f"Error parsing {xml_path}: {e}")
        return np.zeros(NUM_CLASSES, dtype=np.float32)


@tf.function
def load_and_preprocess_image(image_path):
    """Load and preprocess a single image."""
    # Read image file
    img = tf.io.read_file(image_path)
    # Decode JPEG
    img = tf.image.decode_jpeg(img, channels=3)
    # Resize to fixed dimensions
    img = tf.image.resize(img, [IMG_SIZE, IMG_SIZE])  # Use consistent size from config
    # Convert to float32
    img = tf.cast(img, tf.float32)
    return img


def get_dataset_from_paths(image_paths, annotation_paths):
    """Create a tf.data.Dataset from lists of image and annotation paths."""

    def load_sample(img_path, xml_path):
        # Load and preprocess image
        image = load_and_preprocess_image(img_path)

        # Load and parse annotation
        labels = tf.py_function(
            parse_xml_annotation, [xml_path], tf.float32
        )  # Change back to float32
        labels.set_shape([NUM_CLASSES])

        return image, labels

    # Create dataset from paths
    dataset = tf.data.Dataset.from_tensor_slices((image_paths, annotation_paths))

    # Load and preprocess samples
    dataset = dataset.map(load_sample, num_parallel_calls=tf.data.AUTOTUNE)

    # Shuffle the dataset
    dataset = dataset.shuffle(buffer_size=1000, reshuffle_each_iteration=True)

    return dataset


def get_file_paths(file_list):
    """Convert list of file IDs to full image and annotation paths."""
    image_paths = [str(RAW_DATA_DIR / "JPEGImages" / f"{id}.jpg") for id in file_list]
    annotation_paths = [
        str(RAW_DATA_DIR / "Annotations" / f"{id}.xml") for id in file_list
    ]
    return image_paths, annotation_paths


def get_preprocessing_pipeline(use_normalization=True, per_sample_normalization=False):
    """Returns a Keras Sequential pipeline for preprocessing."""
    if not use_normalization:
        return layers.Identity()

    preprocessing_layers = []
    if per_sample_normalization:
        # Use Lambda layer for per-sample normalization
        def normalize(x):
            mean = tf.reduce_mean(x, axis=[0, 1], keepdims=True)
            std = tf.math.reduce_std(x, axis=[0, 1], keepdims=True)
            return (x - mean) / (std + 1e-7)

        preprocessing_layers.append(layers.Lambda(normalize))
    else:
        preprocessing_layers.append(layers.Rescaling(1.0 / 255))

    return Sequential(preprocessing_layers, name="preprocessing_pipeline")


def create_dataset(file_list, batch_size):
    """Create a tf.data.Dataset from a list of file paths."""
    # Get full paths for images and annotations
    image_paths, annotation_paths = get_file_paths(file_list)

    # Create base dataset
    dataset = get_dataset_from_paths(image_paths, annotation_paths)

    # Create and apply the data pipeline
    preprocessing_pipeline = get_preprocessing_pipeline()

    # Apply the pipeline to the images
    dataset = dataset.map(
        lambda x, y: (preprocessing_pipeline(x), y), num_parallel_calls=tf.data.AUTOTUNE
    )

    # # Batch and prefetch
    dataset = dataset.batch(batch_size)
    dataset = dataset.prefetch(tf.data.AUTOTUNE)

    return dataset


def load_data(file_path):
    """Load data from a text file."""
    with open(file_path, "r") as f:
        return [line.strip() for line in f.readlines()]<|MERGE_RESOLUTION|>--- conflicted
+++ resolved
@@ -1,11 +1,7 @@
 import xml.etree.ElementTree as ET
 import tensorflow as tf
-<<<<<<< HEAD
 from keras import layers, Sequential
-from config import voc_classes, num_classes, RAW_DATA_DIR, img_size
-=======
 from config import VOC_CLASSES, NUM_CLASSES, RAW_DATA_DIR, IMG_SIZE
->>>>>>> 918bea78
 import numpy as np
 
 
