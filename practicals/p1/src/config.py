--- conflicted
+++ resolved
@@ -26,13 +26,7 @@
     "train": 18,
     "tvmonitor": 19,
 }
-<<<<<<< HEAD
-test_imagenet = True
-per_sample_normalization = True
-data_augmentation = True
-=======
 BATCH_SIZES = [16, 32, 64]
->>>>>>> 918bea78
 
 # Directories
 PROJECT_DIR = Path(__file__).parent.parent
@@ -42,12 +36,6 @@
 RAW_DATA_DIR = DATA_DIR / "00_raw"
 HISTORIES_DIR = DATA_DIR / "01_histories"
 RESULTS_DIR = DATA_DIR / "02_results"
-<<<<<<< HEAD
-MODELS_DIR = PROJECT_DIR / "models"
-
-BATCH_SIZES = [16, 32, 64]
-=======
 LABELS_DIR = DATA_DIR / "03_labels"
 TRUE_LABELS_CSV = LABELS_DIR / "true.csv"
-MODELS_DIR = PROJECT_DIR / "models"
->>>>>>> 918bea78
+MODELS_DIR = PROJECT_DIR / "models"