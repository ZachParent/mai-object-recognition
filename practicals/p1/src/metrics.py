import tensorflow as tf
from keras import backend as K
from sklearn.metrics import average_precision_score
import numpy as np


def recall_m(y_true, y_pred):
    y_true = tf.cast(y_true, tf.float32)
    y_pred = tf.cast(y_pred, tf.float32)
    true_positives = tf.reduce_sum(tf.round(tf.clip_by_value(y_true * y_pred, 0, 1)))
    possible_positives = tf.reduce_sum(tf.round(tf.clip_by_value(y_true, 0, 1)))
    recall = true_positives / (possible_positives + tf.keras.backend.epsilon())
    return recall


def precision_m(y_true, y_pred):
    y_true = tf.cast(y_true, tf.float32)
    y_pred = tf.cast(y_pred, tf.float32)
    true_positives = tf.reduce_sum(tf.round(tf.clip_by_value(y_true * y_pred, 0, 1)))
    predicted_positives = tf.reduce_sum(tf.round(tf.clip_by_value(y_pred, 0, 1)))
    precision = true_positives / (predicted_positives + tf.keras.backend.epsilon())
    return precision


def f1_metric(y_true, y_pred):
    precision = precision_m(y_true, y_pred)
    recall = recall_m(y_true, y_pred)
    return 2 * ((precision * recall) / (precision + recall + K.epsilon()))


def mean_average_precision(y_true, y_pred):
<<<<<<< HEAD
    """
    Compute mean average precision (mAP) for a batch of predictions.
    
    Both y_true and y_pred are expected to be TensorFlow symbolic tensors 
    of shape [batch_size, num_predictions]. For each sample, y_true should 
    contain binary values (1 for relevant, 0 for non-relevant) and y_pred 
    contains the predicted scores.
    
    Returns:
        A scalar Tensor representing the mean average precision over the batch.
    """
    # Sort the predictions in descending order and obtain sorted indices.
    sorted_indices = tf.argsort(y_pred, axis=-1, direction='DESCENDING')
    # Rearrange y_true according to the sorted indices.
    sorted_y_true = tf.gather(y_true, sorted_indices, batch_dims=1)
    
    # Compute the cumulative sum of the sorted y_true values.
    cumsum = tf.cumsum(sorted_y_true, axis=-1)
    
    # Create a tensor of rank positions (starting at 1).
    ranks = tf.cast(tf.range(1, tf.shape(y_true)[1] + 1), tf.float32)
    
    # Compute precision at each rank: precision = (# of relevant up to rank k) / k.
    precision_at_k = cumsum / ranks
    
    # Only consider positions with relevant documents.
    precision_at_hits = precision_at_k * sorted_y_true
    
    # Sum the precision scores for each sample.
    sum_precisions = tf.reduce_sum(precision_at_hits, axis=-1)
    
    # Count of relevant items per sample.
    relevant_counts = tf.reduce_sum(sorted_y_true, axis=-1)
    
    # For samples with no relevant items, define average precision as 0.
    average_precision = tf.where(
        tf.equal(relevant_counts, 0),
        tf.zeros_like(sum_precisions),
        sum_precisions / relevant_counts
    )
    
    # Mean average precision over the batch.
    mean_ap = tf.reduce_mean(average_precision)
    return mean_ap
=======
    def map_numpy(y_true_np, y_pred_np):
        return average_precision_score(y_true_np, y_pred_np).astype("float32")

    map_value = tf.numpy_function(map_numpy, [y_true, y_pred], tf.float32)
    return map_value
>>>>>>> c269cf5a


def subset_accuracy_metric(y_true, y_pred):
    y_pred_bin = tf.cast(tf.greater(y_pred, 0.5), tf.float32)  # Thresholding at 0.5

    exact_match = tf.reduce_all(tf.equal(y_true, y_pred_bin), axis=-1)

    return tf.reduce_mean(tf.cast(exact_match, tf.float32))<|MERGE_RESOLUTION|>--- conflicted
+++ resolved
@@ -29,58 +29,11 @@
 
 
 def mean_average_precision(y_true, y_pred):
-<<<<<<< HEAD
-    """
-    Compute mean average precision (mAP) for a batch of predictions.
-    
-    Both y_true and y_pred are expected to be TensorFlow symbolic tensors 
-    of shape [batch_size, num_predictions]. For each sample, y_true should 
-    contain binary values (1 for relevant, 0 for non-relevant) and y_pred 
-    contains the predicted scores.
-    
-    Returns:
-        A scalar Tensor representing the mean average precision over the batch.
-    """
-    # Sort the predictions in descending order and obtain sorted indices.
-    sorted_indices = tf.argsort(y_pred, axis=-1, direction='DESCENDING')
-    # Rearrange y_true according to the sorted indices.
-    sorted_y_true = tf.gather(y_true, sorted_indices, batch_dims=1)
-    
-    # Compute the cumulative sum of the sorted y_true values.
-    cumsum = tf.cumsum(sorted_y_true, axis=-1)
-    
-    # Create a tensor of rank positions (starting at 1).
-    ranks = tf.cast(tf.range(1, tf.shape(y_true)[1] + 1), tf.float32)
-    
-    # Compute precision at each rank: precision = (# of relevant up to rank k) / k.
-    precision_at_k = cumsum / ranks
-    
-    # Only consider positions with relevant documents.
-    precision_at_hits = precision_at_k * sorted_y_true
-    
-    # Sum the precision scores for each sample.
-    sum_precisions = tf.reduce_sum(precision_at_hits, axis=-1)
-    
-    # Count of relevant items per sample.
-    relevant_counts = tf.reduce_sum(sorted_y_true, axis=-1)
-    
-    # For samples with no relevant items, define average precision as 0.
-    average_precision = tf.where(
-        tf.equal(relevant_counts, 0),
-        tf.zeros_like(sum_precisions),
-        sum_precisions / relevant_counts
-    )
-    
-    # Mean average precision over the batch.
-    mean_ap = tf.reduce_mean(average_precision)
-    return mean_ap
-=======
     def map_numpy(y_true_np, y_pred_np):
         return average_precision_score(y_true_np, y_pred_np).astype("float32")
 
     map_value = tf.numpy_function(map_numpy, [y_true, y_pred], tf.float32)
     return map_value
->>>>>>> c269cf5a
 
 
 def subset_accuracy_metric(y_true, y_pred):
